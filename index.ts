--- conflicted
+++ resolved
@@ -1,15 +1,12 @@
 /*! noble-secp256k1 - MIT License (c) Paul Miller (paulmillr.com) */
 
-<<<<<<< HEAD
 import nodeCrypto from 'crypto';
 
-=======
 const _0n = BigInt(0);
 const _1n = BigInt(1);
 const _2n = BigInt(2);
 const _3n = BigInt(3);
 const _8n = BigInt(8);
->>>>>>> de6f9f2e
 // https://www.secg.org/sec2-v2.pdf
 // Curve fomula is y² = x³ + ax + b
 const POW_2_256 = _2n ** BigInt(256);
