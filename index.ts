--- conflicted
+++ resolved
@@ -217,13 +217,8 @@
 let _hmacSync: HmacFnSync;    // Can be redefined by use in utils; built-ins don't provide it
 const optS: { lowS?: boolean; extraEntropy?: boolean | Hex; } = { lowS: true }; // opts for sign()
 const optV: { lowS?: boolean } = { lowS: true };        // standard opts for verify()
-<<<<<<< HEAD
 type BC = { seed: Bytes, k2sig : (kb: Bytes) => SignatureWithRecovery | undefined }; // Bytes+predicate checker
-function prepSig(msgh: Hex, priv: Hex, opts = optS): BC { // prepare for RFC6979 sig generation
-=======
-type BC = { seed: Bytes, k2sig : (kb: Bytes) => Signature | undefined }; // Bytes+predicate checker
 function prepSig(msgh: Hex, priv: PrivKey, opts = optS): BC { // prepare for RFC6979 sig generation
->>>>>>> 0fb0d8ec
   if (['der', 'recovered', 'canonical'].some(k => k in opts)) // Ban legacy options
     err('sign() legacy options not supported');
   let { lowS } = opts;                                  // generates low-s sigs by default
@@ -319,19 +314,11 @@
   }
 }
 // ECDSA signature generation. via secg.org/sec1-v2.pdf 4.1.2 + RFC6979 deterministic k
-<<<<<<< HEAD
-async function signAsync(msgh: Hex, priv: Hex, opts = optS): Promise<SignatureWithRecovery> {
-=======
-async function signAsync(msgh: Hex, priv: PrivKey, opts = optS): Promise<Signature> {
->>>>>>> 0fb0d8ec
+async function signAsync(msgh: Hex, priv: PrivKey, opts = optS): Promise<SignatureWithRecovery> {
   const { seed, k2sig } = prepSig(msgh, priv, opts);    // Extract arguments for hmac-drbg
   return hmacDrbg<SignatureWithRecovery>(true)(seed, k2sig);        // Re-run hmac-drbg until k2sig returns ok
 }
-<<<<<<< HEAD
-function sign(msgh: Hex, priv: Hex, opts = optS): SignatureWithRecovery {
-=======
-function sign(msgh: Hex, priv: PrivKey, opts = optS): Signature {
->>>>>>> 0fb0d8ec
+function sign(msgh: Hex, priv: PrivKey, opts = optS): SignatureWithRecovery {
   const { seed, k2sig } = prepSig(msgh, priv, opts);    // Extract arguments for hmac-drbg
   return hmacDrbg<SignatureWithRecovery>(false)(seed, k2sig);       // Re-run hmac-drbg until k2sig returns ok
 }
