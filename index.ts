/*! noble-secp256k1 - MIT License (c) Paul Miller (paulmillr.com) */

import nodeCrypto from "crypto";

const _0n = BigInt(0);
const _1n = BigInt(1);
const _2n = BigInt(2);
const _3n = BigInt(3);
const _8n = BigInt(8);
// https://www.secg.org/sec2-v2.pdf
// Curve fomula is y² = x³ + ax + b
const POW_2_256 = _2n ** BigInt(256);
const CURVE = {
  // Params: a, b
  a: _0n,
  b: BigInt(7),
  // Field over which we'll do calculations
  P: POW_2_256 - _2n ** BigInt(32) - BigInt(977),
  // Curve order. Specifically, it belongs to prime-order subgroup;
  // but our curve is h=1, so other subgroups don't exist
  n: POW_2_256 - BigInt('432420386565659656852420866394968145599'),
  // Cofactor
  h: _1n,
  // Base point (x, y) aka generator point
  Gx: BigInt('55066263022277343669578718895168534326250603453777594175500187360389116729240'),
  Gy: BigInt('32670510020758816978083085130507043184471273380659243275938904335757337482424'),
  // For endomorphism, see below
  beta: BigInt('0x7ae96a2b657c07106e64479eac3434e99cf0497512f58995c1396c28719501ee'),
};

// Cleaner js output if that's on a separate line.
export { CURVE };

// y² = x³ + ax + b: Short weistrass curve formula. Returns y²
function weistrass(x: bigint) {
  const { a, b } = CURVE;
  return mod(x ** _3n + a * x + b);
}

type Hex = Uint8Array | string;
type PrivKey = Hex | bigint | number;
type PubKey = Hex | Point;
type Sig = Hex | Signature;

// Always true for secp256k1.
// We're including it here if you'll want to reuse code to support
// different curve (e.g. secp256r1) - just set it to false then.
// Endomorphism only works for Koblitz curves with a == 0.
// It improves efficiency:
// Uses 2x less RAM, speeds up precomputation by 2x and ECDH / sign key recovery by 20%.
// Should always be used for Jacobian's double-and-add multiplication.
// For affines cached multiplication, it trades off 1/2 init time & 1/3 ram for 20% perf hit.
// https://gist.github.com/paulmillr/eb670806793e84df628a7c434a873066
const USE_ENDOMORPHISM = CURVE.a === _0n;

// Default Point works in 2d / affine coordinates: (x, y)
// Jacobian Point works in 3d / jacobi coordinates: (x, y, z) ∋ (x=x/z², y=y/z³)
// We're doing calculations in jacobi, because its operations don't require costly inversion.
class JacobianPoint {
  constructor(public x: bigint, public y: bigint, public z: bigint) {}

  static BASE = new JacobianPoint(CURVE.Gx, CURVE.Gy, _1n);
  static ZERO = new JacobianPoint(_0n, _1n, _0n);
  static fromAffine(p: Point): JacobianPoint {
    if (!(p instanceof Point)) {
      throw new TypeError('JacobianPoint#fromAffine: expected Point');
    }
    return new JacobianPoint(p.x, p.y, _1n);
  }

  // Takes a bunch of Jacobian Points but executes only one
  // invert on all of them. invert is very slow operation,
  // so this improves performance massively.
  static toAffineBatch(points: JacobianPoint[]): Point[] {
    const toInv = invertBatch(points.map((p) => p.z));
    return points.map((p, i) => p.toAffine(toInv[i]));
  }

  static normalizeZ(points: JacobianPoint[]): JacobianPoint[] {
    return JacobianPoint.toAffineBatch(points).map(JacobianPoint.fromAffine);
  }

  // Compare one point to another.
  equals(other: JacobianPoint): boolean {
    const a = this;
    const b = other;
    const az2 = mod(a.z * a.z);
    const az3 = mod(a.z * az2);
    const bz2 = mod(b.z * b.z);
    const bz3 = mod(b.z * bz2);
    return mod(a.x * bz2) === mod(az2 * b.x) && mod(a.y * bz3) === mod(az3 * b.y);
  }

  // Flips point to one corresponding to (x, -y) in Affine coordinates.
  negate(): JacobianPoint {
    return new JacobianPoint(this.x, mod(-this.y), this.z);
  }

  // Fast algo for doubling 2 Jacobian Points when curve's a=0.
  // Note: cannot be reused for other curves when a != 0.
  // From: http://hyperelliptic.org/EFD/g1p/auto-shortw-jacobian-0.html#doubling-dbl-2009-l
  // Cost: 2M + 5S + 6add + 3*2 + 1*3 + 1*8.
  double(): JacobianPoint {
    const X1 = this.x;
    const Y1 = this.y;
    const Z1 = this.z;
    const A = mod(X1 ** _2n);
    const B = mod(Y1 ** _2n);
    const C = mod(B ** _2n);
    const D = mod(_2n * (mod(mod((X1 + B) ** _2n)) - A - C));
    const E = mod(_3n * A);
    const F = mod(E ** _2n);
    const X3 = mod(F - _2n * D);
    const Y3 = mod(E * (D - X3) - _8n * C);
    const Z3 = mod(_2n * Y1 * Z1);
    return new JacobianPoint(X3, Y3, Z3);
  }

  // Fast algo for adding 2 Jacobian Points when curve's a=0.
  // Note: cannot be reused for other curves when a != 0.
  // http://hyperelliptic.org/EFD/g1p/auto-shortw-jacobian-0.html#addition-add-1998-cmo-2
  // Cost: 12M + 4S + 6add + 1*2.
  // Note: 2007 Bernstein-Lange (11M + 5S + 9add + 4*2) is actually *slower*. No idea why.
  add(other: JacobianPoint): JacobianPoint {
    if (!(other instanceof JacobianPoint)) {
      throw new TypeError('JacobianPoint#add: expected JacobianPoint');
    }
    const X1 = this.x;
    const Y1 = this.y;
    const Z1 = this.z;
    const X2 = other.x;
    const Y2 = other.y;
    const Z2 = other.z;
    if (X2 === _0n || Y2 === _0n) return this;
    if (X1 === _0n || Y1 === _0n) return other;
    const Z1Z1 = mod(Z1 ** _2n);
    const Z2Z2 = mod(Z2 ** _2n);
    const U1 = mod(X1 * Z2Z2);
    const U2 = mod(X2 * Z1Z1);
    const S1 = mod(Y1 * Z2 * Z2Z2);
    const S2 = mod(mod(Y2 * Z1) * Z1Z1);
    const H = mod(U2 - U1);
    const r = mod(S2 - S1);
    // H = 0 meaning it's the same point.
    if (H === _0n) {
      if (r === _0n) {
        return this.double();
      } else {
        return JacobianPoint.ZERO;
      }
    }
    const HH = mod(H ** _2n);
    const HHH = mod(H * HH);
    const V = mod(U1 * HH);
    const X3 = mod(r ** _2n - HHH - _2n * V);
    const Y3 = mod(r * (V - X3) - S1 * HHH);
    const Z3 = mod(Z1 * Z2 * H);
    return new JacobianPoint(X3, Y3, Z3);
  }

  subtract(other: JacobianPoint) {
    return this.add(other.negate());
  }

  // Non-constant-time multiplication. Uses double-and-add algorithm.
  // It's faster, but should only be used when you don't care about
  // an exposed private key e.g. sig verification, which works over *public* keys.
  multiplyUnsafe(scalar: bigint): JacobianPoint {
    let n = normalizeScalar(scalar);
    // The condition is not executed unless you change global var
    if (!USE_ENDOMORPHISM) {
      let p = JacobianPoint.ZERO;
      let d: JacobianPoint = this;
      while (n > _0n) {
        if (n & _1n) p = p.add(d);
        d = d.double();
        n >>= _1n;
      }
      return p;
    }
    let { k1neg, k1, k2neg, k2 } = splitScalarEndo(n);
    let k1p = JacobianPoint.ZERO;
    let k2p = JacobianPoint.ZERO;
    let d: JacobianPoint = this;
    while (k1 > _0n || k2 > _0n) {
      if (k1 & _1n) k1p = k1p.add(d);
      if (k2 & _1n) k2p = k2p.add(d);
      d = d.double();
      k1 >>= _1n;
      k2 >>= _1n;
    }
    if (k1neg) k1p = k1p.negate();
    if (k2neg) k2p = k2p.negate();
    k2p = new JacobianPoint(mod(k2p.x * CURVE.beta), k2p.y, k2p.z);
    return k1p.add(k2p);
  }

  // Creates a wNAF precomputation window.
  // Used for caching.
  // Default window size is set by `utils.precompute()` and is equal to 8.
  // Which means we are caching 65536 points: 256 points for every bit from 0 to 256.
  private precomputeWindow(W: number): JacobianPoint[] {
    // splitScalarEndo could return 129-bit numbers, so we need at least 128 / W + 1
    const windows = USE_ENDOMORPHISM ? 128 / W + 1 : 256 / W + 1;
    let points: JacobianPoint[] = [];
    let p: JacobianPoint = this;
    let base = p;
    for (let window = 0; window < windows; window++) {
      base = p;
      points.push(base);
      for (let i = 1; i < 2 ** (W - 1); i++) {
        base = base.add(p);
        points.push(base);
      }
      p = base.double();
    }
    return points;
  }

  // Implements w-ary non-adjacent form for calculating ec multiplication
  // Optional `affinePoint` argument is used to save cached precompute windows on it.
  private wNAF(n: bigint, affinePoint?: Point): { p: JacobianPoint; f: JacobianPoint } {
    if (!affinePoint && this.equals(JacobianPoint.BASE)) affinePoint = Point.BASE;
    const W = (affinePoint && affinePoint._WINDOW_SIZE) || 1;
    if (256 % W) {
      throw new Error('Point#wNAF: Invalid precomputation window, must be power of 2');
    }

    // Calculate precomputes on a first run, reuse them after
    let precomputes = affinePoint && pointPrecomputes.get(affinePoint);
    if (!precomputes) {
      precomputes = this.precomputeWindow(W);
      if (affinePoint && W !== 1) {
        precomputes = JacobianPoint.normalizeZ(precomputes);
        pointPrecomputes.set(affinePoint, precomputes);
      }
    }

    // Initialize real and fake points for const-time
    let p = JacobianPoint.ZERO;
    let f = JacobianPoint.ZERO;

    const windows = USE_ENDOMORPHISM ? 128 / W + 1 : 256 / W + 1;
    const windowSize = 2 ** (W - 1); // W=8 128
    const mask = BigInt(2 ** W - 1); // Create mask with W ones: 0b11111111 for W=8
    const maxNumber = 2 ** W; // W=8 256
    const shiftBy = BigInt(W); // W=8 8

    // TODO: review this more carefully
    for (let window = 0; window < windows; window++) {
      const offset = window * windowSize;
      // Extract W bits.
      let wbits = Number(n & mask);

      // Shift number by W bits.
      n >>= shiftBy;

      // If the bits are bigger than max size, we'll split those.
      // +224 => 256 - 32
      if (wbits > windowSize) {
        wbits -= maxNumber;
        n += _1n;
      }

      // Check if we're onto Zero point.
      // Add random point inside current window to f.
      if (wbits === 0) {
        // The most important part for const-time getPublicKey
        let pr = precomputes[offset];
        if (window % 2) pr = pr.negate();
        f = f.add(pr);
      } else {
        let cached = precomputes[offset + Math.abs(wbits) - 1];
        if (wbits < 0) cached = cached.negate();
        p = p.add(cached);
      }
    }
    return { p, f };
  }

  // Constant time multiplication.
  // Uses wNAF method. Windowed method may be 10% faster,
  // but takes 2x longer to generate and consumes 2x memory.
  multiply(scalar: number | bigint, affinePoint?: Point): JacobianPoint {
    let n = normalizeScalar(scalar);
    // Real point.
    let point: JacobianPoint;
    // Fake point, we use it to achieve constant-time multiplication.
    let fake: JacobianPoint;
    if (USE_ENDOMORPHISM) {
      let { k1neg, k1, k2neg, k2 } = splitScalarEndo(n);
      let { p: k1p, f: f1p } = this.wNAF(k1, affinePoint);
      let { p: k2p, f: f2p } = this.wNAF(k2, affinePoint);
      if (k1neg) k1p = k1p.negate();
      if (k2neg) k2p = k2p.negate();
      k2p = new JacobianPoint(mod(k2p.x * CURVE.beta), k2p.y, k2p.z);
      point = k1p.add(k2p);
      fake = f1p.add(f2p);
    } else {
      let { p, f } = this.wNAF(n, affinePoint);
      point = p;
      fake = f;
    }
    // Normalize `z` for both points, but return only real one
    return JacobianPoint.normalizeZ([point, fake])[0];
  }

  // Converts Jacobian point to affine (x, y) coordinates.
  // Can accept precomputed Z^-1 - for example, from invertBatch.
  // (x, y, z) ∋ (x=x/z², y=y/z³)
  toAffine(invZ: bigint = invert(this.z)): Point {
    const invZ2 = invZ ** _2n;
    const x = mod(this.x * invZ2);
    const y = mod(this.y * invZ2 * invZ);
    return new Point(x, y);
  }
}

// Stores precomputed values for points.
const pointPrecomputes = new WeakMap<Point, JacobianPoint[]>();

// Default Point works in default aka affine coordinates: (x, y)
export class Point {
  // Base point aka generator
  // public_key = Point.BASE * private_key
  static BASE: Point = new Point(CURVE.Gx, CURVE.Gy);
  // Identity point aka point at infinity
  // point = point + zero_point
  static ZERO: Point = new Point(_0n, _0n);
  // We calculate precomputes for elliptic curve point multiplication
  // using windowed method. This specifies window size and
  // stores precomputed values. Usually only base point would be precomputed.
  _WINDOW_SIZE?: number;

  constructor(public x: bigint, public y: bigint) {}

  // "Private method", don't use it directly
  _setWindowSize(windowSize: number) {
    this._WINDOW_SIZE = windowSize;
    pointPrecomputes.delete(this);
  }

  // Supports compressed Schnorr (32-byte) and ECDSA (33-byte) points
  private static fromCompressedHex(bytes: Uint8Array) {
    const isShort = bytes.length === 32;
    const x = bytesToNumber(isShort ? bytes : bytes.slice(1));
    const y2 = weistrass(x); // y² = x³ + ax + b
    let y = sqrtMod(y2); // y = y² ^ (p+1)/4
    const isYOdd = (y & _1n) === _1n;
    if (isShort) {
      // Schnorr
      if (isYOdd) y = mod(-y);
    } else {
      // ECDSA
      const isFirstByteOdd = (bytes[0] & 1) === 1;
      if (isFirstByteOdd !== isYOdd) y = mod(-y);
    }
    const point = new Point(x, y);
    point.assertValidity();
    return point;
  }

  // Schnorr doesn't support uncompressed points, so this is only for ECDSA
  private static fromUncompressedHex(bytes: Uint8Array) {
    const x = bytesToNumber(bytes.slice(1, 33));
    const y = bytesToNumber(bytes.slice(33));
    const point = new Point(x, y);
    point.assertValidity();
    return point;
  }

  // Converts hash string or Uint8Array to Point.
  static fromHex(hex: Hex): Point {
    const bytes = ensureBytes(hex);
    const header = bytes[0];
    if (bytes.length === 32 || (bytes.length === 33 && (header === 0x02 || header === 0x03))) {
      return this.fromCompressedHex(bytes);
    }
    if (bytes.length === 65 && header === 0x04) return this.fromUncompressedHex(bytes);
    throw new Error(
      `Point.fromHex: received invalid point. Expected 32-33 compressed bytes or 65 uncompressed bytes, not ${bytes.length}`
    );
  }

  // Multiplies generator point by privateKey.
  static fromPrivateKey(privateKey: PrivKey) {
    return Point.BASE.multiply(normalizePrivateKey(privateKey));
  }

  // Recovers public key from ECDSA signature.
  // https://crypto.stackexchange.com/questions/60218
  // Uses following formula:
  // Q = (r ** -1)(sP - hG)
  static fromSignature(msgHash: Hex, signature: Sig, recovery: number): Point {
    let h: bigint = msgHash instanceof Uint8Array ? bytesToNumber(msgHash) : hexToNumber(msgHash);
    const sig = normalizeSignature(signature);
    const { r, s } = sig;
    if (recovery !== 0 && recovery !== 1) {
      throw new Error('Cannot recover signature: invalid yParity bit');
    }
    const prefix = 2 + (recovery & 1);
    const P_ = Point.fromHex(`0${prefix}${pad64(r)}`);
    const sP = JacobianPoint.fromAffine(P_).multiplyUnsafe(s);
    const hG = JacobianPoint.BASE.multiply(h);
    const rinv = invert(r, CURVE.n);
    const Q = sP.subtract(hG).multiplyUnsafe(rinv);
    const point = Q.toAffine();
    point.assertValidity();
    return point;
  }

  toRawBytes(isCompressed = false): Uint8Array {
    return hexToBytes(this.toHex(isCompressed));
  }

  toHex(isCompressed = false): string {
    const x = pad64(this.x);
    if (isCompressed) {
      return `${this.y & _1n ? '03' : '02'}${x}`;
    } else {
      return `04${x}${pad64(this.y)}`;
    }
  }

  // Schnorr-related function
  toHexX() {
    return this.toHex(true).slice(2);
  }

  toRawX() {
    return this.toRawBytes(true).slice(1);
  }

  // A point on curve is valid if it conforms to equation.
  assertValidity(): void {
    const msg = 'Point is not on elliptic curve';
    const { P } = CURVE;
    const { x, y } = this;
    if (x === _0n || y === _0n || x >= P || y >= P) throw new Error(msg);
    const left = mod(y * y);
    const right = weistrass(x);
    if ((left - right) % P !== _0n) throw new Error(msg);
  }

  equals(other: Point): boolean {
    return this.x === other.x && this.y === other.y;
  }

  // Returns the same point with inverted `y`
  negate() {
    return new Point(this.x, mod(-this.y));
  }

  // Adds point to itself
  double() {
    return JacobianPoint.fromAffine(this).double().toAffine();
  }

  // Adds point to other point
  add(other: Point) {
    return JacobianPoint.fromAffine(this).add(JacobianPoint.fromAffine(other)).toAffine();
  }

  // Subtracts other point from the point
  subtract(other: Point) {
    return this.add(other.negate());
  }

  multiply(scalar: number | bigint) {
    return JacobianPoint.fromAffine(this).multiply(scalar, this).toAffine();
  }
}

function sliceDer(s: string): string {
  // Proof: any([(i>=0x80) == (int(hex(i).replace('0x', '').zfill(2)[0], 16)>=8)  for i in range(0, 256)])
  // Padding done by numberToHex
  return Number.parseInt(s[0], 16) >= 8 ? '00' + s : s;
}

// Represents ECDSA signature with its (r, s) properties
export class Signature {
  constructor(public r: bigint, public s: bigint) {}

  // pair (32 bytes of r, 32 bytes of s)
  static fromCompact(hex: Hex) {
    if (typeof hex !== 'string' && !(hex instanceof Uint8Array)) {
      throw new TypeError(`Signature.fromCompact: Expected string or Uint8Array`);
    }
    const str = hex instanceof Uint8Array ? bytesToHex(hex) : hex;
    if (str.length !== 128) throw new Error('Signature.fromCompact: Expected 64-byte hex');
    const sig = new Signature(hexToNumber(str.slice(0, 64)), hexToNumber(str.slice(64, 128)));
    sig.assertValidity();
    return sig;
  }

  // DER encoded ECDSA signature
  // https://bitcoin.stackexchange.com/questions/57644/what-are-the-parts-of-a-bitcoin-transaction-input-script
  static fromDER(hex: Hex) {
    const fn = 'Signature.fromDER';
    if (typeof hex !== 'string' && !(hex instanceof Uint8Array)) {
      throw new TypeError(`${fn}: Expected string or Uint8Array`);
    }
    const str = hex instanceof Uint8Array ? bytesToHex(hex) : hex;

<<<<<<< HEAD
    const length = parseByte(str.slice(2, 4));
    if (!isDEREncoding(str)) {
=======
    // `30${length}02${rLen}${rHex}02${sLen}${sHex}`
    const length = parseDERByte(str.slice(2, 4));
    if (str.slice(0, 2) !== '30' || length !== str.length - 4 || str.slice(4, 6) !== '02') {
>>>>>>> abca140b
      throw new Error(`${fn}: Invalid signature ${str}`);
    }

    // r
    const rLen = parseDERByte(str.slice(6, 8));
    const rEnd = 8 + rLen;
    const rr = str.slice(8, rEnd);
    if (rr.startsWith('00') && parseDERByte(rr.slice(2, 4)) <= 0x7f) {
      throw new Error(`${fn}: Invalid r with trailing length`);
    }
    const r = hexToNumber(rr);

    // s
    const separator = str.slice(rEnd, rEnd + 2);
    if (separator !== '02') {
      throw new Error(`${fn}: Invalid r-s separator`);
    }
    const sLen = parseDERByte(str.slice(rEnd + 2, rEnd + 4));
    const diff = length - sLen - rLen - 10;
    if (diff > 0 || diff === -4) {
      throw new Error(`${fn}: Invalid total length`);
    }
    if (sLen > length - rLen - 4) {
      throw new Error(`${fn}: Invalid s`);
    }
    const sStart = rEnd + 4;
    const ss = str.slice(sStart, sStart + sLen);
    if (ss.startsWith('00') && parseDERByte(ss.slice(2, 4)) <= 0x7f) {
      throw new Error(`${fn}: Invalid s with trailing length`);
    }
    const s = hexToNumber(ss);
    const sig = new Signature(r, s);
    sig.assertValidity();
    return sig;
  }

  // Don't use this method
  static fromHex(hex: Hex) {
    return this.fromDER(hex);
  }

  assertValidity(): void {
    const { r, s } = this;
    if (!isWithinCurveOrder(r)) throw new Error('Invalid Signature: r must be 0 < r < n');
    if (!isWithinCurveOrder(s)) throw new Error('Invalid Signature: s must be 0 < s < n');
  }

  isHigh(): boolean {
    const HIGH_NUMBER = CURVE.n >> _1n;
    return this.s > HIGH_NUMBER;
  }

  // Low S values in signatures
  normalizeS() {
    if (this.isHigh()) {
      const negS = CURVE.n - this.s;
      this.s = negS;
    }
    return this;
  }

  // DER-encoded
  toDERRawBytes(isCompressed = false) {
    return hexToBytes(this.toDERHex(isCompressed));
  }
  toDERHex(isCompressed = false) {
    const sHex = sliceDer(numberToHex(this.s));
    if (isCompressed) return sHex;
    const rHex = sliceDer(numberToHex(this.r));
    const rLen = numberToHex(rHex.length / 2);
    const sLen = numberToHex(sHex.length / 2);
    const length = numberToHex(rHex.length / 2 + sHex.length / 2 + 4);
    return `30${length}02${rLen}${rHex}02${sLen}${sHex}`;
  }

  // Don't use these methods
  toRawBytes() {
    return this.toDERRawBytes();
  }
  toHex() {
    return this.toDERHex();
  }

  // 32 bytes of r, then 32 bytes of s
  toCompactRawBytes() {
    return hexToBytes(this.toCompactHex());
  }
  toCompactHex() {
    return pad64(this.r) + pad64(this.s);
  }
}
export const SignResult = Signature; // backwards compatibility

// Concatenates two Uint8Arrays into one.
// TODO: check if we're copying data instead of moving it and if that's ok
function concatBytes(...arrays: Uint8Array[]): Uint8Array {
  if (arrays.length === 1) return arrays[0];
  const length = arrays.reduce((a, arr) => a + arr.length, 0);
  const result = new Uint8Array(length);
  for (let i = 0, pad = 0; i < arrays.length; i++) {
    const arr = arrays[i];
    result.set(arr, pad);
    pad += arr.length;
  }
  return result;
}

// Convert between types
// ---------------------
function bytesToHex(uint8a: Uint8Array): string {
  // pre-caching chars could speed this up 6x.
  let hex = '';
  for (let i = 0; i < uint8a.length; i++) {
    hex += uint8a[i].toString(16).padStart(2, '0')
  }
  return hex;
}

function pad64(num: number | bigint): string {
  return num.toString(16).padStart(64, '0');
}

function pad32b(num: bigint): Uint8Array {
  return hexToBytes(pad64(num));
}

function numberToHex(num: number | bigint): string {
  const hex = num.toString(16);
  return hex.length & 1 ? `0${hex}` : hex;
}

function hexToNumber(hex: string): bigint {
  if (typeof hex !== 'string') {
    throw new TypeError('hexToNumber: expected string, got ' + typeof hex);
  }
  // Big Endian
  return BigInt(`0x${hex}`);
}

function parseHexByte(hexByte: string): number {
  if (hexByte.length !== 2) throw new Error('Invalid byte sequence');
  const byte = Number.parseInt(hexByte, 16);
  if (Number.isNaN(byte)) throw new Error('Invalid byte sequence');
  return byte;
}

function hexToBytes(hex: string): Uint8Array {
  if (typeof hex !== 'string') {
    throw new TypeError('hexToBytes: expected string, got ' + typeof hex);
  }
  if (hex.length % 2) throw new Error('hexToBytes: received invalid unpadded hex');
  const array = new Uint8Array(hex.length / 2);
  for (let i = 0; i < array.length; i++) {
    const j = i * 2;
    array[i] = parseHexByte(hex.slice(j, j + 2));
  }
  return array;
}

function ensureBytes(hex: Hex): Uint8Array {
  return hex instanceof Uint8Array ? hex : hexToBytes(hex);
}

// Big Endian
function bytesToNumber(bytes: Uint8Array): bigint {
  return hexToNumber(bytesToHex(bytes));
}

// Why * 2?? Not sure...
function parseDERByte(str: string): number {
  return parseHexByte(str) * 2;
}

function normalizeScalar(num: number | bigint): bigint {
  if (typeof num === 'number' && num > 0 && Number.isSafeInteger(num)) return BigInt(num);
  if (typeof num === 'bigint' && isWithinCurveOrder(num)) return num;
  throw new TypeError('Expected valid private scalar: 0 < scalar < curve.n');
}

// -------------------------

// Calculates a modulo b
function mod(a: bigint, b: bigint = CURVE.P): bigint {
  const result = a % b;
  return result >= 0 ? result : b + result;
}

// Does x ^ (2 ^ power). E.g. 30 ^ (2 ^ 4)
function pow2(x: bigint, power: bigint): bigint {
  const { P } = CURVE;
  let res = x;
  while (power-- > _0n) {
    res *= res;
    res %= P;
  }
  return res;
}

// Used to calculate y - the square root of y².
// Exponentiates it to very big number (P+1)/4.
// We are unwrapping the loop because it's 2x faster.
// (P+1n/4n).toString(2) would produce bits [223x 1, 0, 22x 1, 4x 0, 11, 00]
// We are multiplying it bit-by-bit
function sqrtMod(x: bigint): bigint {
  const { P } = CURVE;
  const _6n = BigInt(6);
  const _11n = BigInt(11);
  const _22n = BigInt(22);
  const _23n = BigInt(23);
  const _44n = BigInt(44);
  const _88n = BigInt(88);
  const b2 = (x * x * x) % P; // x^3, 11
  const b3 = (b2 * b2 * x) % P; // x^7
  const b6 = (pow2(b3, _3n) * b3) % P;
  const b9 = (pow2(b6, _3n) * b3) % P;
  const b11 = (pow2(b9, _2n) * b2) % P;
  const b22 = (pow2(b11, _11n) * b11) % P;
  const b44 = (pow2(b22, _22n) * b22) % P;
  const b88 = (pow2(b44, _44n) * b44) % P;
  const b176 = (pow2(b88, _88n) * b88) % P;
  const b220 = (pow2(b176, _44n) * b44) % P;
  const b223 = (pow2(b220, _3n) * b3) % P;
  const t1 = (pow2(b223, _23n) * b22) % P;
  const t2 = (pow2(t1, _6n) * b2) % P;
  return pow2(t2, _2n);
}

// Inverses number over modulo
function invert(number: bigint, modulo: bigint = CURVE.P): bigint {
  if (number === _0n || modulo <= _0n) {
    throw new Error(`invert: expected positive integers, got n=${number} mod=${modulo}`);
  }
  // Eucledian GCD https://brilliant.org/wiki/extended-euclidean-algorithm/
  let a = mod(number, modulo);
  let b = modulo;
  // prettier-ignore
  let x = _0n, y = _1n, u = _1n, v = _0n;
  while (a !== _0n) {
    const q = b / a;
    const r = b % a;
    const m = x - u * q;
    const n = y - v * q;
    // prettier-ignore
    b = a, a = r, x = u, y = v, u = m, v = n;
  }
  const gcd = b;
  if (gcd !== _1n) throw new Error('invert: does not exist');
  return mod(x, modulo);
}

// Takes a bunch of numbers, inverses all of them
function invertBatch(nums: bigint[], n: bigint = CURVE.P): bigint[] {
  const len = nums.length;
  const scratch = new Array(len);
  let acc = _1n;
  for (let i = 0; i < len; i++) {
    if (nums[i] === _0n) continue;
    scratch[i] = acc;
    acc = mod(acc * nums[i], n);
  }
  acc = invert(acc, n);
  for (let i = len - 1; i >= 0; i--) {
    if (nums[i] === _0n) continue;
    const tmp = mod(acc * nums[i], n);
    nums[i] = mod(acc * scratch[i], n);
    acc = tmp;
  }
  return nums;
}

const divNearest = (a: bigint, b: bigint) => (a + b / _2n) / b;
const POW_2_128 = _2n ** BigInt(128);
// Split 256-bit K into 2 128-bit (k1, k2) for which k1 + k2 * lambda = K.
// Used for endomorphism https://gist.github.com/paulmillr/eb670806793e84df628a7c434a873066
function splitScalarEndo(k: bigint) {
  const { n } = CURVE;
  const a1 = BigInt('0x3086d221a7d46bcde86c90e49284eb15');
  const b1 = -_1n * BigInt('0xe4437ed6010e88286f547fa90abfe4c3');
  const a2 = BigInt('0x114ca50f7a8e2f3f657c1108d9d44cfd8');
  const b2 = a1;
  const c1 = divNearest(b2 * k, n);
  const c2 = divNearest(-b1 * k, n);
  let k1 = mod(k - c1 * a1 - c2 * a2, n);
  let k2 = mod(-c1 * b1 - c2 * b2, n);
  const k1neg = k1 > POW_2_128;
  const k2neg = k2 > POW_2_128;
  if (k1neg) k1 = n - k1;
  if (k2neg) k2 = n - k2;
  if (k1 > POW_2_128 || k2 > POW_2_128) throw new Error('splitScalarEndo: Endomorphism failed');
  return { k1neg, k1, k2neg, k2 };
}

function truncateHash(hash: string | Uint8Array): bigint {
  if (typeof hash !== 'string') hash = bytesToHex(hash);
  let msg = hexToNumber(hash || '0');
  const byteLength = hash.length / 2;
  const delta = byteLength * 8 - 256; // size of curve.n
  if (delta > 0) {
    msg = msg >> BigInt(delta);
  }
  if (msg >= CURVE.n) {
    msg -= CURVE.n;
  }
  return msg;
}

// RFC6979 related code
type QRS = [Point, bigint, bigint];
type U8A = Uint8Array;

// Steps A, B and C of RFC6979.
function _abc6979(msgHash: Hex, privateKey: bigint) {
  if (msgHash == null) throw new Error(`sign: expected valid msgHash, not "${msgHash}"`);
  const num = typeof msgHash === 'string' ? hexToNumber(msgHash) : bytesToNumber(msgHash);
  // Step A is ignored, since we already provide hash instead of msg
  const h1 = pad32b(num);
  const h1n = bytesToNumber(h1);
  const x = pad32b(privateKey);

  // Step B
  let v = new Uint8Array(32).fill(1);
  // Step C
  let k = new Uint8Array(32).fill(0);
  const b0 = Uint8Array.from([0x00]);
  const b1 = Uint8Array.from([0x01]);
  return { h1, h1n, x, v, k, b0, b1 };
}

// Deterministic k generation as per RFC6979.
// Generates k, and then calculates Q & Signature {r, s} based on it.
// https://tools.ietf.org/html/rfc6979#section-3.1
async function getQRSrfc6979(msgHash: Hex, privateKey: PrivKey, extraData?: Hex): Promise<QRS> {
  const privKey = normalizePrivateKey(privateKey);
  let { h1, h1n, x, v, k, b0, b1 } = _abc6979(msgHash, privKey);
  const hmac = utils.hmacSha256;
  let key = concatBytes(x, h1);
  if (extraData) {
    // K = HMAC_K(V || 0x00 || int2octets(x) || bits2octets(h1) || k')
    const e = pad32b(typeof extraData === 'string' ? hexToNumber(extraData) : bytesToNumber(extraData));
    if (e.length !== 32) throw new Error('secp256k1: Expected 32 bytes of extra data')
    key = concatBytes(key, e);
  }
  // Steps D, E, F, G
  k = await hmac(k, v, b0, key);
  v = await hmac(k, v);
  k = await hmac(k, v, b1, key);
  v = await hmac(k, v);
  // Step H3, repeat until 1 < T < n - 1
  for (let i = 0; i < 1000; i++) {
    v = await hmac(k, v);
    const qrs = calcQRSFromK(v, h1n, privKey);
    if (qrs) return qrs;
    k = await hmac(k, v, b0);
    v = await hmac(k, v);
  }

  throw new TypeError('secp256k1: Tried 1,000 k values for sign(), all were invalid');
}

// Same thing, but for synchronous utils.hmacSha256()
function getQRSrfc6979Sync(msgHash: Hex, privateKey: PrivKey, extraData?: Hex): QRS {
  const privKey = normalizePrivateKey(privateKey);
  let { h1, h1n, x, v, k, b0, b1 } = _abc6979(msgHash, privKey);
  const hmac = utils.hmacSha256Sync;
  if (!hmac) throw new Error('utils.hmacSha256Sync is undefined, you need to set it');
  let key = concatBytes(x, h1);
  if (extraData) {
    // K = HMAC_K(V || 0x00 || int2octets(x) || bits2octets(h1) || k')
    const e = pad32b(typeof extraData === 'string' ? hexToNumber(extraData) : bytesToNumber(extraData));
    if (e.length !== 32) throw new Error('secp256k1: Expected 32 bytes of extra data')
    key = concatBytes(key, e);
  }
  // Steps D, E, F, G
  k = hmac(k, v, b0, key);
  if (k instanceof Promise) throw new Error('To use sync sign(), ensure utils.hmacSha256 is sync');
  v = hmac(k, v);
  k = hmac(k, v, b1, key);
  v = hmac(k, v);
  // Step H3, repeat until 1 < T < n - 1
  for (let i = 0; i < 1000; i++) {
    v = hmac(k, v);
    const qrs = calcQRSFromK(v, h1n, privKey);
    if (qrs) return qrs;
    k = hmac(k, v, b0);
    v = hmac(k, v);
  }
  throw new TypeError('secp256k1: Tried 1,000 k values for sign(), all were invalid');
}

// `30${length}02${rLen}${rHex}02${sLen}${sHex}`
function isDEREncoding(hex: string | Uint8Array): boolean {
  const str = hex instanceof Uint8Array ? bytesToHex(hex) : hex;
  const length = parseByte(str.slice(2, 4));
  return str.slice(0, 2) === '30' && length === str.length - 4 && str.slice(4, 6) === '02';
}

function isWithinCurveOrder(num: bigint): boolean {
  return 0 < num && num < CURVE.n;
}

function calcQRSFromK(v: Uint8Array, msg: bigint, priv: bigint): QRS | undefined {
  const k = bytesToNumber(v);
  if (!isWithinCurveOrder(k)) return;
  const max = CURVE.n;
  const q = Point.BASE.multiply(k);
  const r = mod(q.x, max);
  const s = mod(invert(k, max) * (msg + r * priv), max);
  if (r === _0n || s === _0n) return;
  return [q, r, s];
}

function normalizePrivateKey(key: PrivKey): bigint {
  let num: bigint;
  if (typeof key === 'bigint') {
    num = key;
  } else if (typeof key === 'number' && Number.isSafeInteger(key) && key > 0) {
    num = BigInt(key);
  } else if (typeof key === 'string') {
    if (key.length !== 64) throw new Error('Expected 32 bytes of private key');
    num = hexToNumber(key);
  } else if (key instanceof Uint8Array) {
    if (key.length !== 32) throw new Error('Expected 32 bytes of private key');
    num = bytesToNumber(key);
  } else {
    throw new TypeError('Expected valid private key');
  }
  if (!isWithinCurveOrder(num)) throw new Error('Expected private key: 0 < key < n');
  return num;
}

function normalizePublicKey(publicKey: PubKey): Point {
  if (publicKey instanceof Point) {
    publicKey.assertValidity();
    return publicKey;
  } else {
    return Point.fromHex(publicKey);
  }
}

function normalizeSignature(signature: Sig): Signature {
  if (signature instanceof Signature) {
    signature.assertValidity();
    return signature;
  }
  if (isDEREncoding(signature)) {
    return Signature.fromDER(signature);
  }
  return Signature.fromCompact(signature);
}

export function getPublicKey(
  privateKey: Uint8Array | number | bigint,
  isCompressed?: boolean
): Uint8Array;
export function getPublicKey(privateKey: string, isCompressed?: boolean): string;
export function getPublicKey(privateKey: PrivKey, isCompressed = false): PubKey {
  const point = Point.fromPrivateKey(privateKey);
  if (typeof privateKey === 'string') {
    return point.toHex(isCompressed);
  }
  return point.toRawBytes(isCompressed);
}

export function recoverPublicKey(
  msgHash: string,
  signature: string,
  recovery: number
): string | undefined;
export function recoverPublicKey(
  msgHash: Uint8Array,
  signature: Uint8Array,
  recovery: number
): Uint8Array | undefined;
export function recoverPublicKey(msgHash: Hex, signature: Sig, recovery: number): Hex | undefined {
  const point = Point.fromSignature(msgHash, signature, recovery);
  return typeof msgHash === 'string' ? point.toHex() : point.toRawBytes();
}

function isPub(item: PrivKey | PubKey): boolean {
  const arr = item instanceof Uint8Array;
  const str = typeof item === 'string';
  const len = (arr || str) && (item as Hex).length;
  if (arr) return len === 33 || len === 65;
  if (str) return len === 66 || len === 130;
  if (item instanceof Point) return true;
  return false;
}

// ECDH (Elliptic Curve Diffie Hellman) implementation.
export function getSharedSecret(privateA: PrivKey, publicB: PubKey, isCompressed = false): Hex {
  if (isPub(privateA)) throw new TypeError('getSharedSecret: first arg must be private key');
  if (!isPub(publicB)) throw new TypeError('getSharedSecret: second arg must be public key');
  const b = normalizePublicKey(publicB);
  b.assertValidity();
  const shared = b.multiply(normalizePrivateKey(privateA));
  return typeof privateA === 'string'
    ? shared.toHex(isCompressed)
    : shared.toRawBytes(isCompressed);
}

type OptsRecov = { recovered: true; canonical?: true; der?: boolean, extraData?: Hex };
type OptsNoRecov = { recovered?: false; canonical?: true; der?: boolean, extraData?: Hex };
type Opts = { recovered?: boolean; canonical?: true; der?: boolean, extraData?: Hex };
type SignOutput = Hex | [Hex, number];

// We don't overload function because the overload won't be externally visible
function QRSToSig(qrs: QRS, opts: OptsNoRecov | OptsRecov, str = false): SignOutput {
  const [q, r, s] = qrs;
  let { canonical, der, recovered } = opts; // default der is true
  let recovery = (q.x === r ? 0 : 2) | Number(q.y & _1n);
  let adjustedS = s;
  const HIGH_NUMBER = CURVE.n >> _1n;
  if (s > HIGH_NUMBER && canonical) {
    adjustedS = CURVE.n - s;
    recovery ^= 1;
  }
  const sig = new Signature(r, adjustedS);
  sig.assertValidity();
  const hex = der === false ? sig.toCompactHex() : sig.toDERHex();
  const hashed = str ? hex : hexToBytes(hex);
  return recovered ? [hashed, recovery] : hashed;
}

// https://www.secg.org/sec1-v2.pdf, section 4.1.3
// We are using deterministic signature scheme instead of letting user specify random `k`.
async function sign(msgHash: U8A, privKey: PrivKey, opts: OptsRecov): Promise<[U8A, number]>;
async function sign(msgHash: string, privKey: PrivKey, opts: OptsRecov): Promise<[string, number]>;
async function sign(msgHash: U8A, privKey: PrivKey, opts?: OptsNoRecov): Promise<U8A>;
async function sign(msgHash: string, privKey: PrivKey, opts?: OptsNoRecov): Promise<string>;
async function sign(msgHash: string, privKey: PrivKey, opts?: OptsNoRecov): Promise<string>;
async function sign(msgHash: Hex, privKey: PrivKey, opts: Opts = {}): Promise<SignOutput> {
  return QRSToSig(await getQRSrfc6979(msgHash, privKey, opts.extraData), opts, typeof msgHash === 'string');
}

function signSync(msgHash: U8A, privKey: PrivKey, opts: OptsRecov): [U8A, number];
function signSync(msgHash: string, privKey: PrivKey, opts: OptsRecov): [string, number];
function signSync(msgHash: U8A, privKey: PrivKey, opts?: OptsNoRecov): U8A;
function signSync(msgHash: string, privKey: PrivKey, opts?: OptsNoRecov): string;
function signSync(msgHash: string, privKey: PrivKey, opts?: OptsNoRecov): string;
function signSync(msgHash: Hex, privKey: PrivKey, opts: Opts = {}): SignOutput {
  return QRSToSig(getQRSrfc6979Sync(msgHash, privKey, opts.extraData), opts, typeof msgHash === 'string');
}
export { sign, signSync };

// https://www.secg.org/sec1-v2.pdf, section 4.1.4
export function verify(signature: Sig, msgHash: Hex, publicKey: PubKey, strict = false): boolean {
  const { n } = CURVE;
  let sig;
  try {
    sig = normalizeSignature(signature);
  } catch (error) {
    return false;
  }
  if (!strict) {
    sig.normalizeS();
  }
  // Ensure signature is "low S" normalized ala BIP 0062
  if (sig.isHigh()) {
    return false;
  }
  const { r, s } = sig;
  const h = truncateHash(msgHash);
  if (h === _0n) return false; // Probably forged, protect against fault attacks
  let pubKey;
  try {
    pubKey = JacobianPoint.fromAffine(normalizePublicKey(publicKey));
  } catch (error) {
    return false;
  }
  const s1 = invert(s, n); // s^-1
  const u1 = mod(h * s1, n);
  const u2 = mod(r * s1, n);
  const Ghs1 = JacobianPoint.BASE.multiply(u1);
  const Prs1 = pubKey.multiplyUnsafe(u2);
  const R = Ghs1.add(Prs1).toAffine();
  const v = mod(R.x, n);
  return v === r;
}

// Schnorr-specific code as per BIP0340.

// Strip first byte that signifies whether y is positive or negative, leave only x.
async function taggedHash(tag: string, ...messages: Uint8Array[]): Promise<bigint> {
  const tagB = new Uint8Array(tag.split('').map((c) => c.charCodeAt(0)));
  const tagH = await utils.sha256(tagB);
  const h = await utils.sha256(concatBytes(tagH, tagH, ...messages));
  return bytesToNumber(h);
}

async function createChallenge(x: bigint, P: Point, message: Uint8Array) {
  const rx = pad32b(x);
  const t = await taggedHash('BIP0340/challenge', rx, P.toRawX(), message);
  return mod(t, CURVE.n);
}

function hasEvenY(point: Point) {
  return mod(point.y, _2n) === _0n;
}

class SchnorrSignature {
  constructor(readonly r: bigint, readonly s: bigint) {
    if (r <= _0n || s <= _0n || r >= CURVE.P || s >= CURVE.n) throw new Error('Invalid signature');
  }
  static fromHex(hex: Hex) {
    const bytes = ensureBytes(hex);
    if (bytes.length !== 64) {
      throw new TypeError(`SchnorrSignature.fromHex: expected 64 bytes, not ${bytes.length}`);
    }
    const r = bytesToNumber(bytes.slice(0, 32));
    const s = bytesToNumber(bytes.slice(32));
    return new SchnorrSignature(r, s);
  }
  toHex(): string {
    return pad64(this.r) + pad64(this.s);
  }
  toRawBytes(): Uint8Array {
    return hexToBytes(this.toHex());
  }
}

// Schnorr's pubkey is just `x` of Point
function schnorrGetPublicKey(privateKey: Uint8Array): Uint8Array;
function schnorrGetPublicKey(privateKey: string): string;
function schnorrGetPublicKey(privateKey: PrivKey): Hex {
  const P = Point.fromPrivateKey(privateKey);
  return typeof privateKey === 'string' ? P.toHexX() : P.toRawX();
}

// Schnorr signature verifies itself before producing an output, which makes it safer
async function schnorrSign(msgHash: string, privateKey: string, auxRand?: Hex): Promise<string>;
async function schnorrSign(
  msgHash: Uint8Array,
  privateKey: Uint8Array,
  auxRand?: Hex
): Promise<Uint8Array>;
async function schnorrSign(
  msgHash: Hex,
  privateKey: PrivKey,
  auxRand: Hex = utils.randomBytes()
): Promise<Hex> {
  if (msgHash == null) throw new TypeError(`sign: Expected valid message, not "${msgHash}"`);
  // if (privateKey == null) throw new TypeError('Expected valid private key');
  if (!privateKey) privateKey = _0n;
  const { n } = CURVE;
  const m = ensureBytes(msgHash);
  const d0 = normalizePrivateKey(privateKey); // <== does isWithinCurveOrder check
  const rand = ensureBytes(auxRand);
  if (rand.length !== 32) throw new TypeError('sign: Expected 32 bytes of aux randomness');

  const P = Point.fromPrivateKey(d0);
  const d = hasEvenY(P) ? d0 : n - d0;

  const t0h = await taggedHash('BIP0340/aux', rand);
  const t = d ^ t0h;

  const k0h = await taggedHash('BIP0340/nonce', pad32b(t), P.toRawX(), m);
  const k0 = mod(k0h, n);
  if (k0 === _0n) throw new Error('sign: Creation of signature failed. k is zero');

  // R = k'⋅G
  const R = Point.fromPrivateKey(k0);
  const k = hasEvenY(R) ? k0 : n - k0;
  const e = await createChallenge(R.x, P, m);
  const sig = new SchnorrSignature(R.x, mod(k + e * d, n));
  const isValid = await schnorrVerify(sig.toRawBytes(), m, P.toRawX());

  if (!isValid) throw new Error('sign: Invalid signature produced');
  return typeof msgHash === 'string' ? sig.toHex() : sig.toRawBytes();
}

// no schnorrSignSync() for now

// Also used in sign() function.
async function schnorrVerify(signature: Hex, msgHash: Hex, publicKey: Hex): Promise<boolean> {
  const sig =
    signature instanceof SchnorrSignature ? signature : SchnorrSignature.fromHex(signature);
  const m = typeof msgHash === 'string' ? hexToBytes(msgHash) : msgHash;

  const P = normalizePublicKey(publicKey);
  const e = await createChallenge(sig.r, P, m);

  // R = s⋅G - e⋅P
  const sG = Point.fromPrivateKey(sig.s);
  const eP = P.multiply(e);
  const R = sG.subtract(eP);

  if (R.equals(Point.BASE) || !hasEvenY(R) || R.x !== sig.r) return false;
  return true;
}

export const schnorr = {
  Signature: SchnorrSignature,
  getPublicKey: schnorrGetPublicKey,
  sign: schnorrSign,
  verify: schnorrVerify,
};

// Enable precomputes. Slows down first publicKey computation by 20ms.
Point.BASE._setWindowSize(8);

type Sha256FnSync = undefined | ((...messages: Uint8Array[]) => Uint8Array);
type HmacFnSync = undefined | ((key: Uint8Array, ...messages: Uint8Array[]) => Uint8Array);

// Global symbol available in browsers only. Ensure we do not depend on @types/dom
declare const self: Record<string, any> | undefined;
const crypto: { node?: any; web?: any } = {
  node: nodeCrypto,
  web: typeof self === 'object' && 'crypto' in self ? self.crypto : undefined,
};

export const utils = {
  isValidPrivateKey(privateKey: PrivKey) {
    try {
      normalizePrivateKey(privateKey);
      return true;
    } catch (error) {
      return false;
    }
  },

  randomBytes: (bytesLength: number = 32): Uint8Array => {
    if (crypto.web) {
      return crypto.web.getRandomValues(new Uint8Array(bytesLength));
    } else if (crypto.node) {
      const { randomBytes } = crypto.node;
      return new Uint8Array(randomBytes(bytesLength).buffer);
    } else {
      throw new Error("The environment doesn't have randomBytes function");
    }
  },

  // NIST SP 800-56A rev 3, section 5.6.1.2.2
  // https://research.kudelskisecurity.com/2020/07/28/the-definitive-guide-to-modulo-bias-and-how-to-avoid-it/
  randomPrivateKey: (): Uint8Array => {
    let i = 8;
    while (i--) {
      const b32 = utils.randomBytes(32);
      const num = bytesToNumber(b32);
      if (isWithinCurveOrder(num) && num !== _1n) return b32;
    }
    throw new Error('Valid private key was not found in 8 iterations. PRNG is broken');
  },

  sha256: async (message: Uint8Array): Promise<Uint8Array> => {
    if (crypto.web) {
      const buffer = await crypto.web.subtle.digest('SHA-256', message.buffer);
      return new Uint8Array(buffer);
    } else if (crypto.node) {
      const { createHash } = crypto.node;
      return Uint8Array.from(createHash('sha256').update(message).digest());
    } else {
      throw new Error("The environment doesn't have sha256 function");
    }
  },

  hmacSha256: async (key: Uint8Array, ...messages: Uint8Array[]): Promise<Uint8Array> => {
    if (crypto.web) {
      const ckey = await crypto.web.subtle.importKey(
        'raw',
        key,
        { name: 'HMAC', hash: { name: 'SHA-256' } },
        false,
        ['sign']
      );
      const message = concatBytes(...messages);
      const buffer = await crypto.web.subtle.sign('HMAC', ckey, message);
      return new Uint8Array(buffer);
    } else if (crypto.node) {
      const { createHmac } = crypto.node;
      const hash = createHmac('sha256', key);
      for (let message of messages) {
        hash.update(message);
      }
      return Uint8Array.from(hash.digest());
    } else {
      throw new Error("The environment doesn't have hmac-sha256 function");
    }
  },

  sha256Sync: undefined as Sha256FnSync,
  hmacSha256Sync: undefined as HmacFnSync,

  precompute(windowSize = 8, point = Point.BASE): Point {
    const cached = point === Point.BASE ? point : new Point(point.x, point.y);
    cached._setWindowSize(windowSize);
    cached.multiply(_3n);
    return cached;
  },
};<|MERGE_RESOLUTION|>--- conflicted
+++ resolved
@@ -502,14 +502,9 @@
     }
     const str = hex instanceof Uint8Array ? bytesToHex(hex) : hex;
 
-<<<<<<< HEAD
-    const length = parseByte(str.slice(2, 4));
-    if (!isDEREncoding(str)) {
-=======
     // `30${length}02${rLen}${rHex}02${sLen}${sHex}`
     const length = parseDERByte(str.slice(2, 4));
-    if (str.slice(0, 2) !== '30' || length !== str.length - 4 || str.slice(4, 6) !== '02') {
->>>>>>> abca140b
+    if (!isDEREncoding(str)) {
       throw new Error(`${fn}: Invalid signature ${str}`);
     }
 
